import 'package:meta/meta.dart';
import './square_set.dart';
import './models.dart';
import './attacks.dart';

/// A board represented by several square sets for each piece.
@immutable
class Board {
  const Board({
    required this.occupied,
    required this.promoted,
    required this.white,
    required this.black,
    required this.pawns,
    required this.knights,
    required this.bishops,
    required this.rooks,
    required this.queens,
    required this.kings,
  });

  /// All occupied squares.
  final SquareSet occupied;

  /// All squares occupied by pieces known to be promoted.
  ///
  /// This information is relevant in chess variants like [Crazyhouse].
  final SquareSet promoted;

  /// All squares occupied by white pieces.
  final SquareSet white;

  /// All squares occupied by black pieces.
  final SquareSet black;

  /// All squares occupied by pawns.
  final SquareSet pawns;

  /// All squares occupied by knights.
  final SquareSet knights;

  /// All squares occupied by bishops.
  final SquareSet bishops;

  /// All squares occupied by rooks.
  final SquareSet rooks;

  /// All squares occupied by queens.
  final SquareSet queens;

  /// All squares occupied by kings.
  final SquareSet kings;

  /// Standard chess starting position.
  static const standard = Board(
<<<<<<< HEAD
      occupied: SquareSet(0xffff00000000ffff),
      promoted: SquareSet.empty,
      sides: {
        Side.white: SquareSet(0xffff),
        Side.black: SquareSet(0xffff000000000000),
      },
      roles: {
        Role.pawn: SquareSet(0x00ff00000000ff00),
        Role.knight: SquareSet(0x4200000000000042),
        Role.bishop: SquareSet(0x2400000000000024),
        Role.rook: SquareSet.corners,
        Role.queen: SquareSet(0x0800000000000008),
        Role.king: SquareSet(0x1000000000000010),
      });

  /// Racing Kings start position
  static const racingKings =
      Board(occupied: SquareSet(0xffff), promoted: SquareSet.empty, sides: {
    Side.white: SquareSet(0xf0f0),
    Side.black: SquareSet(0x0f0f),
  }, roles: {
    Role.pawn: SquareSet.empty,
    Role.knight: SquareSet(0x1818),
    Role.bishop: SquareSet(0x2424),
    Role.rook: SquareSet(0x4242),
    Role.queen: SquareSet(0x0081),
    Role.king: SquareSet(0x8100),
  });

  static const empty =
      Board(occupied: SquareSet.empty, promoted: SquareSet.empty, sides: {
    Side.white: SquareSet.empty,
    Side.black: SquareSet.empty,
  }, roles: {
    Role.pawn: SquareSet.empty,
    Role.knight: SquareSet.empty,
    Role.bishop: SquareSet.empty,
    Role.rook: SquareSet.empty,
    Role.queen: SquareSet.empty,
    Role.king: SquareSet.empty,
  });
=======
    occupied: SquareSet(0xffff00000000ffff),
    promoted: SquareSet.empty,
    white: SquareSet(0xffff),
    black: SquareSet(0xffff000000000000),
    pawns: SquareSet(0x00ff00000000ff00),
    knights: SquareSet(0x4200000000000042),
    bishops: SquareSet(0x2400000000000024),
    rooks: SquareSet.corners,
    queens: SquareSet(0x0800000000000008),
    kings: SquareSet(0x1000000000000010),
  );

  static const empty = Board(
    occupied: SquareSet.empty,
    promoted: SquareSet.empty,
    white: SquareSet.empty,
    black: SquareSet.empty,
    pawns: SquareSet.empty,
    knights: SquareSet.empty,
    bishops: SquareSet.empty,
    rooks: SquareSet.empty,
    queens: SquareSet.empty,
    kings: SquareSet.empty,
  );
>>>>>>> df9e5f9d

  /// Parse the board part of a FEN string and returns a Board.
  ///
  /// Throws a [FenError] if the provided FEN string is not valid.
  factory Board.parseFen(String boardFen) {
    Board board = Board.empty;
    int rank = 7;
    int file = 0;
    for (int i = 0; i < boardFen.length; i++) {
      final c = boardFen[i];
      if (c == '/' && file == 8) {
        file = 0;
        rank--;
      } else {
        final code = c.codeUnitAt(0);
        if (code < 57) {
          file += code - 48;
        } else {
          if (file >= 8 || rank < 0) throw const FenError('ERR_BOARD');
          final square = file + rank * 8;
          final promoted = i + 1 < boardFen.length && boardFen[i + 1] == '~';
          final piece = _charToPiece(c, promoted);
          if (piece == null) throw const FenError('ERR_BOARD');
          if (promoted) i++;
          board = board.setPieceAt(square, piece);
          file++;
        }
      }
    }
    if (rank != 0 || file != 8) throw const FenError('ERR_BOARD');
    return board;
  }

  SquareSet get rooksAndQueens => rooks | queens;
  SquareSet get bishopsAndQueens => bishops | queens;

  /// Board part of the Forsyth-Edwards-Notation.
  String get fen {
    final buffer = StringBuffer();
    int empty = 0;
    for (int rank = 7; rank >= 0; rank--) {
      for (int file = 0; file < 8; file++) {
        final square = file + rank * 8;
        final piece = pieceAt(square);
        if (piece == null) {
          empty++;
        } else {
          if (empty > 0) {
            buffer.write(empty.toString());
            empty = 0;
          }
          buffer.write(piece.fenChar);
        }

        if (file == 7) {
          if (empty > 0) {
            buffer.write(empty.toString());
            empty = 0;
          }
          if (rank != 0) buffer.write('/');
        }
      }
    }
    return buffer.toString();
  }

  /// An iterable of each [Piece] associated to its [Square].
  Iterable<Tuple2<Square, Piece>> get pieces sync* {
    for (final square in occupied.squares) {
      yield Tuple2(square, pieceAt(square)!);
    }
  }

  /// A [SquareSet] of all the pieces matching this [Side] and [Role].
  SquareSet piecesOf(Side side, Role role) {
    return bySide(side) & byRole(role);
  }

  /// Gets all squares occupied by [Side].
  SquareSet bySide(Side side) => side == Side.white ? white : black;

  /// Gets all squares occupied by [Role].
  SquareSet byRole(Role role) {
    switch (role) {
      case Role.pawn:
        return pawns;
      case Role.knight:
        return knights;
      case Role.bishop:
        return bishops;
      case Role.rook:
        return rooks;
      case Role.queen:
        return queens;
      case Role.king:
        return kings;
    }
  }

  /// Gets all squares occupied by [Piece].
  SquareSet byPiece(Piece piece) {
    return bySide(piece.color) & byRole(piece.role);
  }

  /// Gets the [Side] at this [Square], if any.
  Side? sideAt(Square square) {
    if (bySide(Side.white).has(square)) {
      return Side.white;
    } else if (bySide(Side.black).has(square)) {
      return Side.black;
    } else {
      return null;
    }
  }

  /// Gets the [Role] at this [Square], if any.
  Role? roleAt(Square square) {
    for (final role in Role.values) {
      if (byRole(role).has(square)) {
        return role;
      }
    }
    return null;
  }

  /// Gets the [Piece] at this [Square], if any.
  Piece? pieceAt(Square square) {
    final side = sideAt(square);
    if (side == null) {
      return null;
    }
    final role = roleAt(square)!;
    final prom = promoted.has(square);
    return Piece(color: side, role: role, promoted: prom);
  }

  /// Finds the unique king [Square] of the given [Side], if any.
  Square? kingOf(Side side) {
    return byPiece(Piece(color: side, role: Role.king)).singleSquare;
  }

  /// Finds the squares who are attacking `square` by the `attacker` [Side].
  SquareSet attacksTo(Square square, Side attacker, {SquareSet? occupied}) =>
      bySide(attacker).intersect(rookAttacks(square, occupied ?? this.occupied)
          .intersect(rooksAndQueens)
          .union(bishopAttacks(square, occupied ?? this.occupied)
              .intersect(bishopsAndQueens))
          .union(knightAttacks(square).intersect(knights))
          .union(kingAttacks(square).intersect(kings))
          .union(pawnAttacks(attacker.opposite, square).intersect(pawns)));

  /// Puts a [Piece] on a [Square] overriding the existing one, if any.
  Board setPieceAt(Square square, Piece piece) {
    return removePieceAt(square)._copyWith(
      occupied: occupied.withSquare(square),
      promoted: piece.promoted ? promoted.withSquare(square) : null,
      white: piece.color == Side.white ? white.withSquare(square) : null,
      black: piece.color == Side.black ? black.withSquare(square) : null,
      pawns: piece.role == Role.pawn ? pawns.withSquare(square) : null,
      knights: piece.role == Role.knight ? knights.withSquare(square) : null,
      bishops: piece.role == Role.bishop ? bishops.withSquare(square) : null,
      rooks: piece.role == Role.rook ? rooks.withSquare(square) : null,
      queens: piece.role == Role.queen ? queens.withSquare(square) : null,
      kings: piece.role == Role.king ? kings.withSquare(square) : null,
    );
  }

  /// Removes the [Piece] at this [Square] if it exists.
  Board removePieceAt(Square square) {
    final piece = pieceAt(square);
    return piece != null
        ? _copyWith(
            occupied: occupied.withoutSquare(square),
            promoted: piece.promoted ? promoted.withoutSquare(square) : null,
            white:
                piece.color == Side.white ? white.withoutSquare(square) : null,
            black:
                piece.color == Side.black ? black.withoutSquare(square) : null,
            pawns: piece.role == Role.pawn ? pawns.withoutSquare(square) : null,
            knights: piece.role == Role.knight
                ? knights.withoutSquare(square)
                : null,
            bishops: piece.role == Role.bishop
                ? bishops.withoutSquare(square)
                : null,
            rooks: piece.role == Role.rook ? rooks.withoutSquare(square) : null,
            queens:
                piece.role == Role.queen ? queens.withoutSquare(square) : null,
            kings: piece.role == Role.king ? kings.withoutSquare(square) : null,
          )
        : this;
  }

  Board withPromoted(SquareSet promoted) {
    return _copyWith(promoted: promoted);
  }

  Board _copyWith({
    SquareSet? occupied,
    SquareSet? promoted,
    SquareSet? white,
    SquareSet? black,
    SquareSet? pawns,
    SquareSet? knights,
    SquareSet? bishops,
    SquareSet? rooks,
    SquareSet? queens,
    SquareSet? kings,
  }) {
    return Board(
      occupied: occupied ?? this.occupied,
      promoted: promoted ?? this.promoted,
      white: white ?? this.white,
      black: black ?? this.black,
      pawns: pawns ?? this.pawns,
      knights: knights ?? this.knights,
      bishops: bishops ?? this.bishops,
      rooks: rooks ?? this.rooks,
      queens: queens ?? this.queens,
      kings: kings ?? this.kings,
    );
  }

  @override
  String toString() => fen;

  @override
  bool operator ==(Object other) {
    return identical(this, other) ||
        other is Board &&
            other.occupied == occupied &&
            other.promoted == promoted &&
            other.white == white &&
            other.black == black &&
            other.pawns == pawns &&
            other.knights == knights &&
            other.bishops == bishops &&
            other.rooks == rooks &&
            other.queens == queens &&
            other.kings == kings;
  }

  @override
  int get hashCode => Object.hash(occupied, promoted, white, black, pawns,
      knights, bishops, rooks, queens, kings);
}

Piece? _charToPiece(String ch, bool promoted) {
  final role = Role.fromChar(ch);
  if (role != null) {
    return Piece(
        role: role,
        color: ch == ch.toLowerCase() ? Side.black : Side.white,
        promoted: promoted);
  }
  return null;
}<|MERGE_RESOLUTION|>--- conflicted
+++ resolved
@@ -53,21 +53,17 @@
 
   /// Standard chess starting position.
   static const standard = Board(
-<<<<<<< HEAD
-      occupied: SquareSet(0xffff00000000ffff),
-      promoted: SquareSet.empty,
-      sides: {
-        Side.white: SquareSet(0xffff),
-        Side.black: SquareSet(0xffff000000000000),
-      },
-      roles: {
-        Role.pawn: SquareSet(0x00ff00000000ff00),
-        Role.knight: SquareSet(0x4200000000000042),
-        Role.bishop: SquareSet(0x2400000000000024),
-        Role.rook: SquareSet.corners,
-        Role.queen: SquareSet(0x0800000000000008),
-        Role.king: SquareSet(0x1000000000000010),
-      });
+    occupied: SquareSet(0xffff00000000ffff),
+    promoted: SquareSet.empty,
+    white: SquareSet(0xffff),
+    black: SquareSet(0xffff000000000000),
+    pawns: SquareSet(0x00ff00000000ff00),
+    knights: SquareSet(0x4200000000000042),
+    bishops: SquareSet(0x2400000000000024),
+    rooks: SquareSet.corners,
+    queens: SquareSet(0x0800000000000008),
+    kings: SquareSet(0x1000000000000010),
+  );
 
   /// Racing Kings start position
   static const racingKings =
@@ -83,31 +79,6 @@
     Role.king: SquareSet(0x8100),
   });
 
-  static const empty =
-      Board(occupied: SquareSet.empty, promoted: SquareSet.empty, sides: {
-    Side.white: SquareSet.empty,
-    Side.black: SquareSet.empty,
-  }, roles: {
-    Role.pawn: SquareSet.empty,
-    Role.knight: SquareSet.empty,
-    Role.bishop: SquareSet.empty,
-    Role.rook: SquareSet.empty,
-    Role.queen: SquareSet.empty,
-    Role.king: SquareSet.empty,
-  });
-=======
-    occupied: SquareSet(0xffff00000000ffff),
-    promoted: SquareSet.empty,
-    white: SquareSet(0xffff),
-    black: SquareSet(0xffff000000000000),
-    pawns: SquareSet(0x00ff00000000ff00),
-    knights: SquareSet(0x4200000000000042),
-    bishops: SquareSet(0x2400000000000024),
-    rooks: SquareSet.corners,
-    queens: SquareSet(0x0800000000000008),
-    kings: SquareSet(0x1000000000000010),
-  );
-
   static const empty = Board(
     occupied: SquareSet.empty,
     promoted: SquareSet.empty,
@@ -120,7 +91,6 @@
     queens: SquareSet.empty,
     kings: SquareSet.empty,
   );
->>>>>>> df9e5f9d
 
   /// Parse the board part of a FEN string and returns a Board.
   ///
